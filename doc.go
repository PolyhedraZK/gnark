--- conflicted
+++ resolved
@@ -22,11 +22,7 @@
 	"github.com/consensys/gnark-crypto/ecc"
 )
 
-<<<<<<< HEAD
-var Version = semver.MustParse("0.8.2-alpha")
-=======
-var Version = semver.MustParse("0.8.1")
->>>>>>> e162c989
+var Version = semver.MustParse("0.9.0-alpha")
 
 // Curves return the curves supported by gnark
 func Curves() []ecc.ID {
