/*
Copyright © 2020 ConsenSys

Licensed under the Apache License, Version 2.0 (the "License");
you may not use this file except in compliance with the License.
You may obtain a copy of the License at

    http://www.apache.org/licenses/LICENSE-2.0

Unless required by applicable law or agreed to in writing, software
distributed under the License is distributed on an "AS IS" BASIS,
WITHOUT WARRANTIES OR CONDITIONS OF ANY KIND, either express or implied.
See the License for the specific language governing permissions and
limitations under the License.
*/

package frontend

import (
	"errors"
	"io"
	"math/big"
	"sort"
	"strconv"
	"strings"

	"github.com/consensys/gnark-crypto/ecc"
	"github.com/consensys/gnark/backend"
	"github.com/consensys/gnark/backend/hint"
	"github.com/consensys/gnark/internal/backend/compiled"
)

// constraintSystem represents a Groth16 like circuit
//
// All the APIs to define a circuit (see Circuit.Define) like Add, Sub, Mul, ...
// may take as input interface{}
//
// these interfaces are either Variables (/LinearExpressions) or constants (big.Int, strings, uint, fr.Element)
type constraintSystem struct {

	// input wires
	public, secret []string

	// internal wires
	internal int

	// list of constraints in the form a * b == c
	// a,b and c being linear expressions
	constraints []compiled.R1C

	// Coefficients in the constraints
	coeffs         []big.Int      // list of unique coefficients.
	coeffsIDsLarge map[string]int // map to check existence of a coefficient (key = coeff.Bytes())
	coeffsIDsInt64 map[int64]int  // map to check existence of a coefficient (key = int64 value)

	// Hints
	mHints            map[int]compiled.Hint // solver hints
	mHintsConstrained map[int]bool          // marks hints compiled.Variables constrained status

	logs      []compiled.LogEntry // list of logs to be printed when solving a circuit. The logs are called with the method Println
	debugInfo []compiled.LogEntry // list of logs storing information about R1C

	mDebug map[int]int // maps constraint ID to debugInfo id

	counters []Counter // statistic counters

	curveID   ecc.ID
	backendID backend.ID
}

// CompiledConstraintSystem ...
type CompiledConstraintSystem interface {
	io.WriterTo
	io.ReaderFrom

	// GetNbVariables return number of internal, secret and public Variables
	GetNbVariables() (internal, secret, public int)
	GetNbConstraints() int
	GetNbCoefficients() int

	CurveID() ecc.ID
	FrSize() int

	// ToHTML generates a human readable representation of the constraint system
	ToHTML(w io.Writer) error

	// GetCounters return the collected constraint counters, if any
	GetCounters() []compiled.Counter
}

// initialCapacity has quite some impact on frontend performance, especially on large circuits size
// we may want to add build tags to tune that
func newConstraintSystem(curveID ecc.ID, backendID backend.ID, initialCapacity ...int) constraintSystem {
	capacity := 0
	if len(initialCapacity) > 0 {
		capacity = initialCapacity[0]
	}
	cs := constraintSystem{
		coeffs:            make([]big.Int, 4),
		coeffsIDsLarge:    make(map[string]int),
		coeffsIDsInt64:    make(map[int64]int, 4),
		constraints:       make([]compiled.R1C, 0, capacity),
		mDebug:            make(map[int]int),
		mHints:            make(map[int]compiled.Hint),
		mHintsConstrained: make(map[int]bool),
		counters:          make([]Counter, 0),
	}

	cs.coeffs[compiled.CoeffIdZero].SetInt64(0)
	cs.coeffs[compiled.CoeffIdOne].SetInt64(1)
	cs.coeffs[compiled.CoeffIdTwo].SetInt64(2)
	cs.coeffs[compiled.CoeffIdMinusOne].SetInt64(-1)

	cs.coeffsIDsInt64[0] = compiled.CoeffIdZero
	cs.coeffsIDsInt64[1] = compiled.CoeffIdOne
	cs.coeffsIDsInt64[2] = compiled.CoeffIdTwo
	cs.coeffsIDsInt64[-1] = compiled.CoeffIdMinusOne

	// cs.public.variables = make([]Variable, 0)
	// cs.secret.variables = make([]Variable, 0)
	// cs.internal = make([]Variable, 0, capacity)
	cs.public = make([]string, 1)
	cs.secret = make([]string, 0)

	// by default the circuit is given a public wire equal to 1
	// cs.public.variables[0] = cs.newPublicVariable("one")
	cs.public[0] = "one"

	cs.curveID = curveID
	cs.backendID = backendID

	return cs
}

<<<<<<< HEAD
// NewHint initialize a Variable whose value will be evaluated in the Prover by the constraint
// solver using the provided hint function
// hint function is provided at proof creation time and must match the hintID
// inputs must be either Variables or convertible to big int
// /!\ warning /!\
// this doesn't add any constraint to the newly created wire
// from the backend point of view, it's equivalent to a user-supplied witness
// except, the solver is going to assign it a value, not the caller
=======
// NewHint initializes an internal variable whose value will be evaluated using
// the provided hint function at run time from the inputs. Inputs must be either
// variables or convertible to *big.Int.
//
// The hint function is provided at the proof creation time and is not embedded
// into the circuit. From the backend point of view, the variable returned by
// the hint function is equivalent to the user-supplied witness, but its actual
// value is assigned by the solver, not the caller.
//
// No new constraints are added to the newly created wire and must be added
// manually in the circuit. Failing to do so leads to solver failure.
>>>>>>> 455359c7
func (cs *constraintSystem) NewHint(f hint.Function, inputs ...interface{}) Variable {
	// create resulting wire
	r := cs.newInternalVariable()
	_, vID, _ := r.LinExp[0].Unpack()

	// mark hint as unconstrained, for now
	cs.mHintsConstrained[vID] = false

	// now we need to store the linear expressions of the expected input
	// that will be resolved in the solver
	hintInputs := make([]compiled.Variable, len(inputs))

	// ensure inputs are set and pack them in a []uint64
	for i, in := range inputs {
		t := cs.constant(in).(compiled.Variable)
		hintInputs[i] = t.Clone() // TODO @gbotrel check that we need to clone here ?
	}

	// add the hint to the constraint system
	cs.mHints[vID] = compiled.Hint{ID: hint.UUID(f), Inputs: hintInputs}

	return r
}

// bitLen returns the number of bits needed to represent a fr.Element
func (cs *constraintSystem) bitLen() int {
	return cs.curveID.Info().Fr.Bits
}

func (cs *constraintSystem) one() compiled.Variable {
	t := false
	return compiled.Variable{
		LinExp:    compiled.LinearExpression{compiled.Pack(0, compiled.CoeffIdOne, compiled.Public)},
		IsBoolean: &t,
	}
}

// Term packs a Variable and a coeff in a Term and returns it.
// func (cs *constraintSystem) setCoeff(v Variable, coeff *big.Int) Term {
func (cs *constraintSystem) setCoeff(v compiled.Term, coeff *big.Int) compiled.Term {
	_, vID, vVis := v.Unpack()
	return compiled.Pack(vID, cs.coeffID(coeff), vVis)
}

// newR1C clones the linear expression associated with the Variables (to avoid offseting the ID multiple time)
// and return a R1C
func newR1C(_l, _r, _o Variable) compiled.R1C {
	l := _l.(compiled.Variable)
	r := _r.(compiled.Variable)
	o := _o.(compiled.Variable)

	// interestingly, this is key to groth16 performance.
	// l * r == r * l == o
	// but the "l" linear expression is going to end up in the A matrix
	// the "r" linear expression is going to end up in the B matrix
	// the less Variable we have appearing in the B matrix, the more likely groth16.Setup
	// is going to produce infinity points in pk.G1.B and pk.G2.B, which will speed up proving time
	if len(l.LinExp) > len(r.LinExp) {
		l, r = r, l
	}

	return compiled.R1C{L: l.Clone(), R: r.Clone(), O: o.Clone()}
}

// NbConstraints enables circuit profiling and helps debugging
// It returns the number of constraints created at the current stage of the circuit construction.
func (cs *constraintSystem) NbConstraints() int {
	return len(cs.constraints)
}

// LinearExpression packs a list of Term in a LinearExpression and returns it.
func (cs *constraintSystem) LinearExpression(terms ...compiled.Term) compiled.Variable {
	var res compiled.Variable
	res.LinExp = make([]compiled.Term, len(terms))
	for i, args := range terms {
		res.LinExp[i] = args
	}
	return res
}

// reduces redundancy in linear expression
// It factorizes Variable that appears multiple times with != coeff Ids
// To ensure the determinism in the compile process, Variables are stored as public||secret||internal||unset
// for each visibility, the Variables are sorted from lowest ID to highest ID
func (cs *constraintSystem) reduce(l compiled.Variable) compiled.Variable {
	// ensure our linear expression is sorted, by visibility and by Variable ID
	if !sort.IsSorted(l.LinExp) { // may not help
		sort.Sort(l.LinExp)
	}

	var c big.Int
	for i := 1; i < len(l.LinExp); i++ {
		pcID, pvID, pVis := l.LinExp[i-1].Unpack()
		ccID, cvID, cVis := l.LinExp[i].Unpack()
		if pVis == cVis && pvID == cvID {
			// we have redundancy
			c.Add(&cs.coeffs[pcID], &cs.coeffs[ccID])
			l.LinExp[i-1].SetCoeffID(cs.coeffID(&c))
			l.LinExp = append(l.LinExp[:i], l.LinExp[i+1:]...)
			i--
		}
	}
	return l
}

func (cs *constraintSystem) coeffID64(v int64) int {
	if resID, ok := cs.coeffsIDsInt64[v]; ok {
		return resID
	} else {
		var bCopy big.Int
		bCopy.SetInt64(v)
		resID := len(cs.coeffs)
		cs.coeffs = append(cs.coeffs, bCopy)
		cs.coeffsIDsInt64[v] = resID
		return resID
	}
}

// coeffID tries to fetch the entry where b is if it exits, otherwise appends b to
// the list of coeffs and returns the corresponding entry
func (cs *constraintSystem) coeffID(b *big.Int) int {

	// if the coeff is a int64 we have a fast path.
	if b.IsInt64() {
		return cs.coeffID64(b.Int64())
	}

	// GobEncode is 3x faster than b.Text(16). Slightly slower than Bytes, but Bytes return the same
	// thing for -x and x .
	bKey, _ := b.GobEncode()
	key := string(bKey)

	// if the coeff is already stored, fetch its ID from the cs.coeffsIDs map
	if idx, ok := cs.coeffsIDsLarge[key]; ok {
		return idx
	}

	// else add it in the cs.coeffs map and update the cs.coeffsIDs map
	var bCopy big.Int
	bCopy.Set(b)
	resID := len(cs.coeffs)
	cs.coeffs = append(cs.coeffs, bCopy)
	cs.coeffsIDsLarge[key] = resID
	return resID
}

func (cs *constraintSystem) addConstraint(r1c compiled.R1C, debugID ...int) {
	cs.constraints = append(cs.constraints, r1c)
	if len(debugID) > 0 {
		cs.mDebug[len(cs.constraints)-1] = debugID[0]
	}
}

// newInternalVariable creates a new wire, appends it on the list of wires of the circuit, sets
// the wire's id to the number of wires, and returns it
func (cs *constraintSystem) newInternalVariable() compiled.Variable {
	t := false
	idx := cs.internal
	cs.internal++
	return compiled.Variable{
		LinExp:    compiled.LinearExpression{compiled.Pack(idx, compiled.CoeffIdOne, compiled.Internal)},
		IsBoolean: &t,
	}
}

// newPublicVariable creates a new public Variable
func (cs *constraintSystem) newPublicVariable(name string) compiled.Variable {
	t := false
	idx := len(cs.public)
	cs.public = append(cs.public, name)
	res := compiled.Variable{
		LinExp:    compiled.LinearExpression{compiled.Pack(idx, compiled.CoeffIdOne, compiled.Public)},
		IsBoolean: &t,
	}
	return res
}

// newSecretVariable creates a new secret Variable
func (cs *constraintSystem) newSecretVariable(name string) compiled.Variable {
	t := false
	idx := len(cs.secret)
	cs.secret = append(cs.secret, name)
	res := compiled.Variable{
		LinExp:    compiled.LinearExpression{compiled.Pack(idx, compiled.CoeffIdOne, compiled.Secret)},
		IsBoolean: &t,
	}
	return res
}

// markBoolean marks the Variable as boolean and return true
// if a constraint was added, false if the Variable was already
// constrained as a boolean
func (cs *constraintSystem) markBoolean(v compiled.Variable) bool {
	if *v.IsBoolean {
		return false
	}
	*v.IsBoolean = true
	return true
}

// checkVariables perform post compilation checks on the Variables
//
// 1. checks that all user inputs are referenced in at least one constraint
// 2. checks that all hints are constrained
func (cs *constraintSystem) checkVariables() error {

	// TODO @gbotrel add unit test for that.

	cptSecret := len(cs.secret)
	cptPublic := len(cs.public) - 1
	cptHints := len(cs.mHintsConstrained)

	secretConstrained := make([]bool, cptSecret)
	publicConstrained := make([]bool, cptPublic+1)
	publicConstrained[0] = true

	// for each constraint, we check the linear expressions and mark our inputs / hints as constrained
	processLinearExpression := func(l compiled.Variable) {
		for _, t := range l.LinExp {
			if t.CoeffID() == compiled.CoeffIdZero {
				// ignore zero coefficient, as it does not constraint the Variable
				// though, we may want to flag that IF the Variable doesn't appear else where
				continue
			}
			visibility := t.VariableVisibility()
			vID := t.WireID()

			switch visibility {
			case compiled.Public:
				if vID != 0 && !publicConstrained[vID] {
					publicConstrained[vID] = true
					cptPublic--
				}
			case compiled.Secret:
				if !secretConstrained[vID] {
					secretConstrained[vID] = true
					cptSecret--
				}
			case compiled.Internal:
				if b, ok := cs.mHintsConstrained[vID]; ok && !b {
					cs.mHintsConstrained[vID] = true
					cptHints--
				}
			}
		}
	}
	for _, r1c := range cs.constraints {
		processLinearExpression(r1c.L)
		processLinearExpression(r1c.R)
		processLinearExpression(r1c.O)

		if cptHints|cptSecret|cptPublic == 0 {
			return nil // we can stop.
		}

	}

	// something is a miss, we build the error string
	var sbb strings.Builder
	if cptSecret != 0 {
		sbb.WriteString(strconv.Itoa(cptSecret))
		sbb.WriteString(" unconstrained secret input(s):")
		sbb.WriteByte('\n')
		for i := 0; i < len(secretConstrained) && cptSecret != 0; i++ {
			if !secretConstrained[i] {
				sbb.WriteString(cs.secret[i])
				sbb.WriteByte('\n')
				cptSecret--
			}
		}
		sbb.WriteByte('\n')
	}

	if cptPublic != 0 {
		sbb.WriteString(strconv.Itoa(cptPublic))
		sbb.WriteString(" unconstrained public input(s):")
		sbb.WriteByte('\n')
		for i := 0; i < len(publicConstrained) && cptPublic != 0; i++ {
			if !publicConstrained[i] {
				sbb.WriteString(cs.public[i])
				sbb.WriteByte('\n')
				cptPublic--
			}
		}
		sbb.WriteByte('\n')
	}

	if cptHints != 0 {
		sbb.WriteString(strconv.Itoa(cptHints))
		sbb.WriteString(" unconstrained hints")
		sbb.WriteByte('\n')
		// TODO we may add more debug info here --> idea, in NewHint, take the debug stack, and store in the hint map some
		// debugInfo to find where a hint was declared (and not constrained)
	}
	return errors.New(sbb.String())

}

func (cs *constraintSystem) CurveID() ecc.ID {
	return cs.curveID
}

func (cs *constraintSystem) Backend() backend.ID {
	return cs.backendID
}<|MERGE_RESOLUTION|>--- conflicted
+++ resolved
@@ -132,16 +132,7 @@
 	return cs
 }
 
-<<<<<<< HEAD
-// NewHint initialize a Variable whose value will be evaluated in the Prover by the constraint
-// solver using the provided hint function
-// hint function is provided at proof creation time and must match the hintID
-// inputs must be either Variables or convertible to big int
-// /!\ warning /!\
-// this doesn't add any constraint to the newly created wire
-// from the backend point of view, it's equivalent to a user-supplied witness
-// except, the solver is going to assign it a value, not the caller
-=======
+
 // NewHint initializes an internal variable whose value will be evaluated using
 // the provided hint function at run time from the inputs. Inputs must be either
 // variables or convertible to *big.Int.
@@ -153,7 +144,6 @@
 //
 // No new constraints are added to the newly created wire and must be added
 // manually in the circuit. Failing to do so leads to solver failure.
->>>>>>> 455359c7
 func (cs *constraintSystem) NewHint(f hint.Function, inputs ...interface{}) Variable {
 	// create resulting wire
 	r := cs.newInternalVariable()
