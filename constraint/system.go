--- conflicted
+++ resolved
@@ -46,13 +46,9 @@
 
 	// AddSolverHint adds a hint to the solver such that the output variables will be computed
 	// using a call to output := f(input...) at solve time.
-<<<<<<< HEAD
-	AddSolverHint(f solver.Hint, input []LinearExpression, nbOutput int, options ...HintIdOption) (internalVariables []int, err error)
-=======
 	// Providing the function f is optional. If it is provided, id will be ignored and one will be derived from f's name.
 	// Otherwise, the provided id will be used to register the hint with,
 	AddSolverHint(f solver.Hint, id solver.HintID, input []LinearExpression, nbOutput int) (internalVariables []int, err error)
->>>>>>> 4d8b2837
 
 	AddCommitment(c Commitment) error
 	GetNbCommitments() int // TODO: Erase once multi-commits are implemented in Groth16
