--- conflicted
+++ resolved
@@ -51,11 +51,7 @@
 	AddSolverHint(f solver.Hint, id solver.HintID, input []LinearExpression, nbOutput int) (internalVariables []int, err error)
 
 	AddCommitment(c Commitment) error
-<<<<<<< HEAD
-	AddGkr(gkr GkrInfo) error
-=======
 	GetCommitments() Commitments
->>>>>>> e1332fa2
 
 	AddLog(l LogEntry)
 
@@ -77,217 +73,8 @@
 	// CheckUnconstrainedWires returns and error if the constraint system has wires that are not uniquely constrained.
 	// This is experimental.
 	CheckUnconstrainedWires() error
-<<<<<<< HEAD
-}
-
-type Iterable interface {
-	// WireIterator returns a new iterator to iterate over the wires of the implementer (usually, a constraint)
-	// Call to next() returns the next wireID of the Iterable object and -1 when iteration is over.
-	//
-	// For example a R1C constraint with L, R, O linear expressions, each of size 2, calling several times
-	// 		next := r1c.WireIterator();
-	// 		for wID := next(); wID != -1; wID = next() {}
-	//		// will return in order L[0],L[1],R[0],R[1],O[0],O[1],-1
-	WireIterator() (next func() int)
-}
-
-var _ Iterable = &SparseR1C{}
-var _ Iterable = &R1C{}
-
-// System contains core elements for a constraint System
-type System struct {
-	// serialization header
-	GnarkVersion string
-	ScalarField  string
-
-	// number of internal wires
-	NbInternalVariables int
-
-	// input wires names
-	Public, Secret []string
-
-	// logs (added with system.Println, resolved when solver sets a value to a wire)
-	Logs []LogEntry
-
-	// debug info contains stack trace (including line number) of a call to a system.API that
-	// results in an unsolved constraint
-	DebugInfo   []LogEntry
-	SymbolTable debug.SymbolTable
-	// maps constraint id to debugInfo id
-	// several constraints may point to the same debug info
-	MDebug map[int]int
-
-	MHints             map[int]*Hint      // maps wireID to hint
-	MHintsDependencies map[hint.ID]string // maps hintID to hint string identifier
-
-	// each level contains independent constraints and can be parallelized
-	// it is guaranteed that all dependencies for constraints in a level l are solved
-	// in previous levels
-	// TODO @gbotrel these are currently updated after we add a constraint.
-	// but in case the object is built from a serialized representation
-	// we need to init the level builder lbWireLevel from the existing constraints.
-	Levels [][]int
-
-	// scalar field
-	q      *big.Int `cbor:"-"`
-	bitLen int      `cbor:"-"`
-
-	// level builder
-	lbWireLevel []int              `cbor:"-"` // at which level we solve a wire. init at -1.
-	lbOutputs   []uint32           `cbor:"-"` // wire outputs for current constraint.
-	lbHints     map[*Hint]struct{} `cbor:"-"` // hints we processed in current round
-
-	CommitmentInfo Commitment
-	GkrInfo        GkrInfo
-}
-
-// NewSystem initialize the common structure among constraint system
-func NewSystem(scalarField *big.Int) System {
-	return System{
-		SymbolTable:        debug.NewSymbolTable(),
-		MDebug:             map[int]int{},
-		GnarkVersion:       gnark.Version.String(),
-		ScalarField:        scalarField.Text(16),
-		MHints:             make(map[int]*Hint),
-		MHintsDependencies: make(map[hint.ID]string),
-		q:                  new(big.Int).Set(scalarField),
-		bitLen:             scalarField.BitLen(),
-		lbHints:            map[*Hint]struct{}{},
-	}
-}
-
-func (system *System) GetNbSecretVariables() int {
-	return len(system.Secret)
-}
-func (system *System) GetNbPublicVariables() int {
-	return len(system.Public)
-}
-func (system *System) GetNbInternalVariables() int {
-	return system.NbInternalVariables
-}
-
-// CheckSerializationHeader parses the scalar field and gnark version headers
-//
-// This is meant to be use at the deserialization step, and will error for illegal values
-func (system *System) CheckSerializationHeader() error {
-	// check gnark version
-	binaryVersion := gnark.Version
-	objectVersion, err := semver.Parse(system.GnarkVersion)
-	if err != nil {
-		return fmt.Errorf("when parsing gnark version: %w", err)
-	}
-
-	if binaryVersion.Compare(objectVersion) != 0 {
-		log := logger.Logger()
-		log.Warn().Str("binary", binaryVersion.String()).Str("object", objectVersion.String()).Msg("gnark version (binary) mismatch with constraint system. there are no guarantees on compatibilty")
-	}
-
-	// TODO @gbotrel maintain version changes and compare versions properly
-	// (ie if major didn't change,we shouldn't have a compat issue)
-
-	scalarField := new(big.Int)
-	_, ok := scalarField.SetString(system.ScalarField, 16)
-	if !ok {
-		return fmt.Errorf("when parsing serialized modulus: %s", system.ScalarField)
-	}
-	curveID := utils.FieldToCurve(scalarField)
-	if curveID == ecc.UNKNOWN && scalarField.Cmp(tinyfield.Modulus()) != 0 {
-		return fmt.Errorf("unsupported scalard field %s", scalarField.Text(16))
-	}
-	system.q = new(big.Int).Set(scalarField)
-	system.bitLen = system.q.BitLen()
-	return nil
-}
-
-// GetNbVariables return number of internal, secret and public variables
-func (system *System) GetNbVariables() (internal, secret, public int) {
-	return system.NbInternalVariables, system.GetNbSecretVariables(), system.GetNbPublicVariables()
-}
-
-func (system *System) Field() *big.Int {
-	return new(big.Int).Set(system.q)
-}
-
-// bitLen returns the number of bits needed to represent a fr.Element
-func (system *System) FieldBitLen() int {
-	return system.bitLen
-}
-
-func (system *System) AddInternalVariable() (idx int) {
-	idx = system.NbInternalVariables + system.GetNbPublicVariables() + system.GetNbSecretVariables()
-	system.NbInternalVariables++
-	return idx
-}
-
-func (system *System) AddPublicVariable(name string) (idx int) {
-	idx = system.GetNbPublicVariables()
-	system.Public = append(system.Public, name)
-	return idx
-}
-
-func (system *System) AddSecretVariable(name string) (idx int) {
-	idx = system.GetNbSecretVariables() + system.GetNbPublicVariables()
-	system.Secret = append(system.Secret, name)
-	return idx
-}
-
-func (system *System) AddSolverHint(f hint.Function, input []LinearExpression, nbOutput int) (internalVariables []int, err error) {
-	if nbOutput <= 0 {
-		return nil, fmt.Errorf("hint function must return at least one output")
-	}
-
-	// register the hint as dependency
-	hintUUID, hintID := hint.UUID(f), hint.Name(f)
-	if id, ok := system.MHintsDependencies[hintUUID]; ok {
-		// hint already registered, let's ensure string id matches
-		if id != hintID {
-			return nil, fmt.Errorf("hint dependency registration failed; %s previously register with same UUID as %s", hintID, id)
-		}
-	} else {
-		system.MHintsDependencies[hintUUID] = hintID
-	}
-
-	// prepare wires
-	internalVariables = make([]int, nbOutput)
-	for i := 0; i < len(internalVariables); i++ {
-		internalVariables[i] = system.AddInternalVariable()
-	}
-
-	// associate these wires with the solver hint
-	ch := &Hint{ID: hintUUID, Inputs: input, Wires: internalVariables}
-	for _, vID := range internalVariables {
-		system.MHints[vID] = ch
-	}
-
-	return
-}
-
-func (system *System) AddGkr(gkr GkrInfo) error {
-	if system.GkrInfo.Is() {
-		return fmt.Errorf("currently only one GKR sub-circuit per SNARK is supported")
-	}
-
-	system.GkrInfo = gkr
-	return nil
-}
-
-func (system *System) AddCommitment(c Commitment) error {
-	if system.CommitmentInfo.Is() {
-		return fmt.Errorf("currently only one commitment per circuit is supported")
-	}
-
-	system.CommitmentInfo = c
-
-	return nil
-}
-
-func (system *System) AddLog(l LogEntry) {
-	system.Logs = append(system.Logs, l)
-}
-=======
 
 	GetInstruction(int) Instruction
->>>>>>> e1332fa2
 
 	GetCoefficient(i int) Element
 }
