--- conflicted
+++ resolved
@@ -30,13 +30,9 @@
 		emit(&out, offset-1, settings.NbBytesAddress)
 		emit(&out, length-1, settings.NbBytesLength)
 	}
-<<<<<<< HEAD
-
+
+	compressor := newCompressor(d, settings)
 	i := int(settings.StartAt)
-=======
-	compressor := newCompressor(d, settings)
-	i := 0
->>>>>>> f20a2892
 	for i < len(d) {
 		addr, length := compressor.longestMostRecentBackRef(i)
 		if length == -1 {
@@ -121,18 +117,12 @@
 				backrefAddr = j
 			}
 		}
-<<<<<<< HEAD
 		if negativeRun := utils.Min(utils.Max(0, -minBackRefAddr), runLen); longestLen < negativeRun {
 			longestLen = negativeRun
 			remainingOptions = map[int]struct{}{-negativeRun: {}}
-			if settings.StartAt != 0 {
+			if settings.StartAt != 0 {  // TODO @Tabaie Remove all negative run mechanisms
 				panic("negative run shouldn't happen")
 			}
-=======
-		if (backrefLen == -1 && minBackRefAddr < 0) || (backrefLen != -1 && minBackRefAddr < 0 && backrefLen < -minBackRefAddr) {
-			backrefAddr = minBackRefAddr
-			backrefLen = utils.Min(runLen, -minBackRefAddr)
->>>>>>> f20a2892
 		}
 		return backrefAddr, backrefLen
 	}
