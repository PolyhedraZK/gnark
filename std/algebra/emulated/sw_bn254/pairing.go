--- conflicted
+++ resolved
@@ -261,15 +261,10 @@
 	return result, nil
 }
 
-<<<<<<< HEAD
-func (pr Pairing) FinalExponentiation(e *fields_bn254.GTEl) *fields_bn254.GTEl {
-	var t [4]*fields_bn254.GTEl
-=======
 func (pr Pairing) FinalExponentiation(e *GTEl) *GTEl {
 	// var result GT
 	// result.Set(z)
 	var t [4]*GTEl // var t [4]GT
->>>>>>> a57f017a
 
 	// easy part
 	t[0] = pr.Ext12.Conjugate(e)
